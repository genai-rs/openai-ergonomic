#![doc = include_str!("../README.md")]
#![forbid(unsafe_code)]
#![warn(missing_docs)]

//! # openai-ergonomic
//!
//! An ergonomic Rust wrapper for the OpenAI API, providing type-safe builder patterns
//! and async/await support for all OpenAI endpoints.
//!
//! ## Features
//!
//! - **Type-safe builders** - Use builder patterns with compile-time validation
//! - **Async/await support** - Built on tokio and reqwest for modern async Rust
//! - **Streaming responses** - First-class support for real-time streaming
//! - **Comprehensive coverage** - Support for all OpenAI API endpoints
//! - **Error handling** - Structured error types for robust applications
//! - **Testing support** - Mock-friendly design for unit testing
//!
//! ## Quick Start
//!
//! ```rust,no_run
//! use openai_ergonomic::{Client, Config};
//!
//! #[tokio::main]
//! async fn main() -> Result<(), Box<dyn std::error::Error>> {
//!     // Create a client from environment variables
//!     let client = Client::from_env()?;
//!
//!     // Simple chat completion
//!     let response = client
//!         .chat_simple("Hello, how are you?")
//!         .await?;
//!
//!     println!("{}", response);
//!     Ok(())
//! }
//! ```
//!
//! ## Streaming Example
//!
//! ```rust,no_run
//! use openai_ergonomic::{Client, Config};
//! use futures::StreamExt;
//!
//! #[tokio::main]
//! async fn main() -> Result<(), Box<dyn std::error::Error>> {
//!     let client = Client::from_env()?;
//!
//!     // Stream chat completions
//!     let mut stream = client
//!         .chat()
//!         .user("Tell me a story")
//!         .stream()
//!         .await?;
//!
//!     while let Some(chunk) = stream.next().await {
//!         print!("{}", chunk?.content());
//!     }
//!     Ok(())
//! }
//! ```
//!
//! ## Error Handling
//!
//! ```rust,no_run
//! use openai_ergonomic::{Client, Error};
//!
//! #[tokio::main]
//! async fn main() {
//!     let client = Client::from_env().expect("API key required");
//!
//!     match client.chat_simple("Hello").await {
//!         Ok(response) => println!("{}", response),
//!         Err(Error::RateLimit { .. }) => {
//!             println!("Rate limited, please retry later");
//!         }
//!         Err(e) => eprintln!("Error: {}", e),
//!     }
//! }
//! ```
//!
//! ## Custom Configuration
//!
//! ```rust,no_run
//! use openai_ergonomic::{Client, Config};
//! use std::time::Duration;
//!
//! #[tokio::main]
//! async fn main() -> Result<(), Box<dyn std::error::Error>> {
//!     let config = Config::builder()
//!         .api_key("your-api-key")
//!         .organization_id("org-123")
//!         .timeout(Duration::from_secs(30))
//!         .max_retries(5)
//!         .build();
//!
//!     let client = Client::new(config)?;
//!     Ok(())
//! }
//! ```
//!
//! ## Testing with Mocks
//!
//! ```rust,no_run
//! #[cfg(test)]
//! mod tests {
//!     use openai_ergonomic::test_utils::MockOpenAIServer;
//!
//!     #[tokio::test]
//!     async fn test_chat_completion() {
//!         let mock = MockOpenAIServer::new();
//!         mock.mock_chat_completion("Hello!", "Hi there!");
//!
//!         let client = mock.client();
//!         let response = client.chat_simple("Hello!").await.unwrap();
//!         assert_eq!(response, "Hi there!");
//!     }
//! }
//! ```
//!
//! # Modules
//!
//! - [`builders`] - Builder pattern implementations for API requests
//! - [`responses`] - Response type wrappers with ergonomic helpers
//! - [`client`] - Main client for API interactions
//! - [`config`] - Configuration management
//! - [`errors`] - Error types and handling

// Re-export bon for builder macros
pub use bon;

<<<<<<< HEAD
/// Test utilities module (available for both unit and integration tests)
pub mod test_utils;
=======
// Core modules
pub mod builders;
pub mod client;
pub mod config;
pub mod errors;
pub mod responses;

// Re-export commonly used types
pub use client::Client;
pub use config::{Config, ConfigBuilder};
pub use errors::{Error, Result};

// Re-export builder types for convenience
pub use builders::*;

// Re-export response types for convenience
pub use responses::*;
>>>>>>> ec609bd3

#[cfg(test)]
mod tests {
    use super::*;

    #[test]
    fn test_config_creation() {
        let config = Config::builder().api_key("test-key").build();
        assert_eq!(config.api_key(), "test-key");
    }

    #[test]
    fn test_client_creation_with_config() {
        let config = Config::builder().api_key("test-key").build();
        let client = Client::new(config);
        assert!(client.is_ok());
    }
}<|MERGE_RESOLUTION|>--- conflicted
+++ resolved
@@ -129,10 +129,6 @@
 // Re-export bon for builder macros
 pub use bon;
 
-<<<<<<< HEAD
-/// Test utilities module (available for both unit and integration tests)
-pub mod test_utils;
-=======
 // Core modules
 pub mod builders;
 pub mod client;
@@ -150,7 +146,6 @@
 
 // Re-export response types for convenience
 pub use responses::*;
->>>>>>> ec609bd3
 
 #[cfg(test)]
 mod tests {
