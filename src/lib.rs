--- conflicted
+++ resolved
@@ -2,103 +2,8 @@
 #![forbid(unsafe_code)]
 #![warn(missing_docs)]
 
-//! # openai-ergonomic
+//! Ergonomic Rust wrapper for the OpenAI API.
 //!
-<<<<<<< HEAD
-//! An ergonomic Rust wrapper for the OpenAI API, providing type-safe builder patterns
-//! and async/await support for all OpenAI endpoints.
-//!
-//! ## Features
-//!
-//! - **Type-safe builders** - Use builder patterns with compile-time validation
-//! - **Async/await support** - Built on tokio and reqwest for modern async Rust
-//! - **Streaming responses** - First-class support for real-time streaming
-//! - **Comprehensive coverage** - Support for all OpenAI API endpoints
-//! - **Error handling** - Structured error types for robust applications
-//! - **Testing support** - Mock-friendly design for unit testing
-//!
-//! ## Quick Start
-//!
-//! ```rust,no_run
-//! use openai_ergonomic::OpenAIClient;
-//!
-//! #[tokio::main]
-//! async fn main() -> Result<(), Box<dyn std::error::Error>> {
-//!     let client = OpenAIClient::new()
-//!         .api_key("your-api-key-here")
-//!         .build();
-//!
-//!     let response = client
-//!         .chat_completions()
-//!         .model("gpt-4")
-//!         .message("user", "Hello, world!")
-//!         .send()
-//!         .await?;
-//!
-//!     println!("{}", response.choices[0].message.content);
-//!     Ok(())
-//! }
-//! ```
-//!
-//! ## Streaming Example
-//!
-//! ```rust,no_run
-//! use openai_ergonomic::OpenAIClient;
-//! use futures::StreamExt;
-//!
-//! #[tokio::main]
-//! async fn main() -> Result<(), Box<dyn std::error::Error>> {
-//!     let client = OpenAIClient::new()
-//!         .api_key("your-api-key-here")
-//!         .build();
-//!
-//!     let mut stream = client
-//!         .chat_completions()
-//!         .model("gpt-4")
-//!         .message("user", "Tell me a story")
-//!         .stream()
-//!         .await?;
-//!
-//!     while let Some(chunk) = stream.next().await {
-//!         let chunk = chunk?;
-//!         if let Some(content) = chunk.choices[0].delta.content {
-//!             print!("{}", content);
-//!         }
-//!     }
-//!     Ok(())
-//! }
-//! ```
-//!
-//! ## API Coverage
-//!
-//! This crate provides ergonomic builders for all major OpenAI API endpoints:
-//!
-//! - **Chat Completions** - GPT-4, GPT-3.5-turbo conversations with streaming
-//! - **Embeddings** - Text embeddings for semantic search and analysis
-//! - **Images** - DALL-E image generation and editing
-//! - **Audio** - Whisper speech-to-text and text-to-speech
-//! - **Assistants** - Assistant API with function calling and file handling
-//! - **Files** - File upload and management
-//! - **Models** - Model listing and metadata
-//! - **Moderations** - Content moderation and safety
-//!
-//! ## Error Handling
-//!
-//! The crate provides structured error handling with detailed error types:
-//!
-//! ```rust,no_run
-//! use openai_ergonomic::{OpenAIClient, OpenAIError};
-//!
-//! # async fn example() -> Result<(), Box<dyn std::error::Error>> {
-//! let client = OpenAIClient::new().build();
-//!
-//! match client.chat_completions().model("gpt-4").message("user", "Hello").send().await {
-//!     Ok(response) => println!("Success: {}", response.choices[0].message.content),
-//!     Err(OpenAIError::Api { message, status }) => eprintln!("API Error ({}): {}", status, message),
-//!     Err(OpenAIError::Network(err)) => eprintln!("Network Error: {}", err),
-//!     Err(err) => eprintln!("Other Error: {}", err),
-//! }
-=======
 //! This crate provides a type-safe, builder-pattern interface to interact with
 //! OpenAI API endpoints, making it easy to integrate AI capabilities into
 //! your Rust applications.
@@ -113,134 +18,10 @@
 //! let client = Client::from_env()?;
 //!
 //! // TODO: Add usage examples once implementations are complete
->>>>>>> 680d4629
 //! # Ok(())
 //! # }
 //! ```
 //!
-<<<<<<< HEAD
-//! ## Configuration
-//!
-//! The client can be configured with various options:
-//!
-//! ```rust,no_run
-//! use openai_ergonomic::OpenAIClient;
-//! use std::time::Duration;
-//!
-//! let client = OpenAIClient::new()
-//!     .api_key("your-api-key")
-//!     .base_url("https://api.openai.com/v1")
-//!     .timeout(Duration::from_secs(30))
-//!     .max_retries(3)
-//!     .build();
-//! ```
-//!
-//! ## Testing
-//!
-//! The crate is designed to be mock-friendly for testing:
-//!
-//! ```rust,no_run
-//! # #[cfg(feature = "testing")]
-//! # async fn example() {
-//! use openai_ergonomic::OpenAIClient;
-//! use wiremock::{MockServer, Mock, ResponseTemplate};
-//! use wiremock::matchers::{method, path};
-//!
-//! let mock_server = MockServer::start().await;
-//!
-//! Mock::given(method("POST"))
-//!     .and(path("/chat/completions"))
-//!     .respond_with(ResponseTemplate::new(200)
-//!         .set_body_json(serde_json::json!({
-//!             "choices": [{"message": {"content": "Hello!", "role": "assistant"}}]
-//!         })))
-//!     .mount(&mock_server)
-//!     .await;
-//!
-//! let client = OpenAIClient::new()
-//!     .base_url(&mock_server.uri())
-//!     .api_key("test-key")
-//!     .build();
-//! # }
-//! ```
-//!
-//! ## Further Reading
-//!
-//! - [Getting Started Guide](https://github.com/genai-rs/openai-ergonomic/blob/main/docs/getting-started.md)
-//! - [Architecture Overview](https://github.com/genai-rs/openai-ergonomic/blob/main/docs/architecture.md)
-//! - [Examples](https://github.com/genai-rs/openai-ergonomic/tree/main/examples)
-//! - [Contributing Guide](https://github.com/genai-rs/openai-ergonomic/blob/main/CONTRIBUTING.md)
-
-/// Re-export of the `bon` crate for builder pattern support.
-///
-/// The `bon` crate provides the procedural macros used by this library
-/// to generate type-safe builder patterns. You may need to use `bon`
-/// directly when working with custom builders or advanced configurations.
-///
-/// # Example
-///
-/// ```rust,no_run
-/// use openai_ergonomic::bon::Builder;
-///
-/// #[derive(Builder)]
-/// struct CustomConfig {
-///     #[builder(default)]
-///     timeout: std::time::Duration,
-/// }
-/// ```
-pub use bon;
-
-/// Placeholder for the main OpenAI client.
-///
-/// This will be the primary entry point for all OpenAI API interactions.
-/// The client provides a fluent interface for building and executing requests
-/// to various OpenAI endpoints.
-///
-/// # Example Usage
-///
-/// ```rust,no_run
-/// use openai_ergonomic::OpenAIClient;
-///
-/// # async fn example() -> Result<(), Box<dyn std::error::Error>> {
-/// let client = OpenAIClient::new()
-///     .api_key("your-api-key")
-///     .build();
-///
-/// let response = client
-///     .chat_completions()
-///     .model("gpt-4")
-///     .message("user", "Hello!")
-///     .send()
-///     .await?;
-/// # Ok(())
-/// # }
-/// ```
-///
-/// **Note**: This is a placeholder struct. The actual implementation
-/// will be added in subsequent development phases.
-pub struct OpenAIClient;
-
-impl OpenAIClient {
-    /// Creates a new client builder.
-    ///
-    /// # Returns
-    ///
-    /// A `ClientBuilder` instance for configuring the OpenAI client.
-    ///
-    /// # Example
-    ///
-    /// ```rust,no_run
-    /// use openai_ergonomic::OpenAIClient;
-    ///
-    /// let client = OpenAIClient::new()
-    ///     .api_key("your-api-key")
-    ///     .build();
-    /// ```
-    pub fn new() -> Self {
-        Self
-    }
-}
-=======
 //! # Modules
 //!
 //! - [`builders`] - Builder pattern implementations for API requests
@@ -269,32 +50,21 @@
 
 // Re-export response types for convenience
 pub use responses::*;
->>>>>>> 680d4629
 
 #[cfg(test)]
 mod tests {
     use super::*;
 
-<<<<<<< HEAD
-    /// Basic smoke test to ensure the crate compiles and basic functionality works.
-=======
     #[test]
     fn test_config_creation() {
         let config = Config::builder().api_key("test-key").build();
         assert_eq!(config.api_key(), "test-key");
     }
 
->>>>>>> 680d4629
     #[test]
     fn test_client_creation_with_config() {
         let config = Config::builder().api_key("test-key").build();
         let client = Client::new(config);
         assert!(client.is_ok());
     }
-
-    /// Test that the OpenAIClient can be instantiated.
-    #[test]
-    fn can_create_client() {
-        let _client = OpenAIClient::new();
-    }
 }